--- conflicted
+++ resolved
@@ -6,41 +6,6 @@
 license = "MIT"
 name = "revm"
 repository = "https://github.com/bluealloy/revm"
-<<<<<<< HEAD
-version = "2.3.1"
-readme = "../../README.md"
-
-[dependencies]
-arrayref  = "0.3"
-auto_impl = { version = "1.0", default-features = false }
-bytes = { version = "1.1", default-features = false }
-futures = { version = "0.3.24", optional = true }
-hashbrown = { version = "0.13" }
-hex = { version = "0.4", optional = true }
-num_enum = { version = "0.5", default-features = false }#used for SpecId from u8 cast
-parking_lot = { version = "0.12", optional = true }
-primitive-types = { version = "0.12", default-features = false, features = ["rlp"] }
-revm_precompiles = { path = "../revm_precompiles", version = "1.1.2", default-features = false }
-rlp = { version = "0.5", default-features = false }#used for create2 address calculation
-serde = { version = "1.0", features = ["derive","rc"], optional = true }
-sha3 = { version = "0.10", default-features = false }
-tokio = { version = "1.21", features = ["rt-multi-thread", "macros"], optional = true }
-web3 = { version = "0.18", optional = true }
-
-[features]
-default = ["std", "secp256k1"]
-dev = ["memory_limit", "optional_block_gas_limit", "optional_eip3607", "optional_gas_refund"]
-memory_limit = []
-no_gas_measuring = []
-optional_block_gas_limit = []
-optional_eip3607 = []
-optional_gas_refund = []
-std = ["bytes/std", "num_enum/std", "primitive-types/std", "rlp/std"]
-secp256k1 = ["revm_precompiles/secp256k1"]
-k256 = ["revm_precompiles/k256_ecrecover"]
-web3db = ["futures", "tokio", "parking_lot", "web3"]
-with-serde = ["serde", "primitive-types/serde", "hex", "hex/serde", "hashbrown/serde"]
-=======
 version = "3.3.0"
 readme = "../../README.md"
 
@@ -98,5 +63,4 @@
 
 [[example]]
 name = "fork_ref_transact"
-path = "../../examples/fork_ref_transact.rs"
->>>>>>> 5ca4741d
+path = "../../examples/fork_ref_transact.rs"