--- conflicted
+++ resolved
@@ -1,10 +1,5 @@
 Because this is workspace with multi libraries, tags will be simplified, and with this document you can match version of project with git tag.
 
-<<<<<<< HEAD
-# v19 tag
-data 22.11.2022
-Bump dependency in revm and precompiles
-=======
 # v24 tag
 date: 03.05.2023
 
@@ -56,7 +51,6 @@
 data 22.11.2022
 Bump dependency in revm and precompiles
 Found on same branch as v17 tag.
->>>>>>> 5ca4741d
 
 * revm: v2.3.1
 * revm_precompiles: v1.1.2
